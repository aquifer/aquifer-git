--- conflicted
+++ resolved
@@ -8,23 +8,7 @@
 aquifer extension-add aquifer-git
 ```
 
-<<<<<<< HEAD
 This extension also requires that you have [Git](https://git-scm.com) installed on your development environment and are able to access and push to the remote repository you are deploying to.
-=======
-### Nodegit issues.
-On some versions of OSX, this node module will fail to install or run with the error:
-```
-Cannot find module './build/Debug/nodegit'
-```
-
-To resolve this, take the following steps after the extension has had a faulty installation or load.
-```
-brew install openssl
-brew link --force openssl
-cd .aquifer/node_modules/nodegit
-npm install
-```
->>>>>>> e5eeaa32
 
 ## Use
 This extension adds a `deploy-git` command to your Aquifer project. When run, it will checkout a git repository, build the current project into the repository, commit the changes, and push to the origin.
